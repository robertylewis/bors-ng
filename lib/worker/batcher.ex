--- conflicted
+++ resolved
@@ -756,27 +756,16 @@
     passed_review = repo_conn
     |> GitHub.get_reviews!(patch.pr_xref)
     |> reviews_status(toml)
-<<<<<<< HEAD
-    case {passed_label, no_error_status, no_waiting_status, passed_review} do
-      {true, true, true, :sufficient} -> :ok
-      {false, _, _, _}             -> {:error, :blocked_labels}
-      {_, _, _, :insufficient}     -> {:error, :insufficient_approvals}
-      {_, _, _, :failed}           -> {:error, :blocked_review}
-      {_, false, _, _}             -> {:error, :pr_status}
-      {true, true, false, :sufficient} -> :waiting
-=======
-
-
     Logger.info("Code review status: Label Check #{passed_label} Passed Status: #{passed_status} Passed Review: #{passed_review} CODEOWNERS: #{code_owners_approved}")
 
-    case {passed_label, passed_status, passed_review, code_owners_approved} do
-      {true, true, :sufficient, true} -> :ok
-      {false, _, _, _}             -> {:error, :blocked_labels}
-      {_, false, _, _}             -> {:error, :pr_status}
-      {_, _, :insufficient, _}     -> {:error, :insufficient_approvals}
-      {_, _, :failed, _}           -> {:error, :blocked_review}
-      {_, _, _, false}             -> {:error, :missing_code_owner_approval}
->>>>>>> 208c6878
+    case {passed_label, no_error_status, no_waiting_status, passed_review, code_owners_approved} do
+      {true, true, true, :sufficient, true} -> :ok
+      {false, _, _, _, _}             -> {:error, :blocked_labels}
+      {_, _, _, :insufficient, _}     -> {:error, :insufficient_approvals}
+      {_, _, _, :failed, _}           -> {:error, :blocked_review}
+      {_, _, _, _, false}             -> {:error, :missing_code_owner_approval}
+      {_, false, _, _, _}             -> {:error, :pr_status}
+      {true, true, false, :sufficient, true} -> :waiting
     end
   end
 
