--- conflicted
+++ resolved
@@ -15,13 +15,10 @@
 
   defstruct status: [], block_labels: [], pr_status: [],
     timeout_sec: (60 * 60),
-<<<<<<< HEAD
     # Half an hour. Give up when more time is spent waiting for this amount
     # between two successive polls.
     prerun_timeout_sec: (30 * 60),
-=======
     use_squash_merge: false,
->>>>>>> 208c6878
     required_approvals: nil,
     cut_body_after: nil,
     delete_merged_branches: false,
